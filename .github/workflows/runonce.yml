--- conflicted
+++ resolved
@@ -31,8 +31,6 @@
       run: make
 
     - name: Run MetricCollector once
-<<<<<<< HEAD
-=======
       run: ./cc-metric-collector --once --config .github/ci-config.json
 
   #
@@ -59,5 +57,4 @@
       run: make
 
     - name: Run MetricCollector once
->>>>>>> 8a3446a5
       run: ./cc-metric-collector --once --config .github/ci-config.json
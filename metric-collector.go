package main

import (
	"encoding/json"
	"flag"
//	"log"
	"os"
	"os/signal"
	"strings"

	"github.com/ClusterCockpit/cc-metric-collector/collectors"
	"github.com/ClusterCockpit/cc-metric-collector/receivers"
	"github.com/ClusterCockpit/cc-metric-collector/sinks"

	//	"strings"
	"sync"
	"time"

<<<<<<< HEAD
	cclog "github.com/ClusterCockpit/cc-metric-collector/internal/ccLogger"
=======
>>>>>>> a40d1c95
	lp "github.com/ClusterCockpit/cc-metric-collector/internal/ccMetric"
	mr "github.com/ClusterCockpit/cc-metric-collector/internal/metricRouter"
	mct "github.com/ClusterCockpit/cc-metric-collector/internal/multiChanTicker"
)

type CentralConfigFile struct {
	Interval            int    `json:"interval"`
	Duration            int    `json:"duration"`
	Pidfile             string `json:"pidfile,omitempty"`
	CollectorConfigFile string `json:"collectors"`
	RouterConfigFile    string `json:"router"`
	SinkConfigFile      string `json:"sinks"`
	ReceiverConfigFile  string `json:"receivers,omitempty"`
}

func LoadCentralConfiguration(file string, config *CentralConfigFile) error {
	configFile, err := os.Open(file)
	defer configFile.Close()
	if err != nil {
		cclog.Error(err.Error())
		return err
	}
	jsonParser := json.NewDecoder(configFile)
	err = jsonParser.Decode(config)
	return err
}

type RuntimeConfig struct {
	Hostname   string
	Interval   time.Duration
	Duration   time.Duration
	CliArgs    map[string]string
	ConfigFile CentralConfigFile

	Router         mr.MetricRouter
	CollectManager collectors.CollectorManager
	SinkManager    sinks.SinkManager
	ReceiveManager receivers.ReceiveManager
	Ticker         mct.MultiChanTicker

	Channels []chan lp.CCMetric
	Sync     sync.WaitGroup
}

func prepare_runcfg() RuntimeConfig {
	return RuntimeConfig{
		Router:         nil,
		CollectManager: nil,
		SinkManager:    nil,
		ReceiveManager: nil,
	}
}

//// Structure of the configuration file
//type GlobalConfig struct {
//	Sink           sinks.SinkConfig           `json:"sink"`
//	Interval       int                        `json:"interval"`
//	Duration       int                        `json:"duration"`
//	Collectors     []string                   `json:"collectors"`
//	Receiver       receivers.ReceiverConfig   `json:"receiver"`
//	DefTags        map[string]string          `json:"default_tags"`
//	CollectConfigs map[string]json.RawMessage `json:"collect_config"`
//}

//// Load JSON configuration file
//func LoadConfiguration(file string, config *GlobalConfig) error {
//	configFile, err := os.Open(file)
//	defer configFile.Close()
//	if err != nil {
//		fmt.Println(err.Error())
//		return err
//	}
//	jsonParser := json.NewDecoder(configFile)
//	err = jsonParser.Decode(config)
//	return err
//}

func ReadCli() map[string]string {
	var m map[string]string
	cfg := flag.String("config", "./config.json", "Path to configuration file")
	logfile := flag.String("log", "stderr", "Path for logfile")
	pidfile := flag.String("pidfile", "/var/run/cc-metric-collector.pid", "Path for PID file")
	once := flag.Bool("once", false, "Run all collectors only once")
	flag.Parse()
	m = make(map[string]string)
	m["configfile"] = *cfg
	m["logfile"] = *logfile
	m["pidfile"] = *pidfile
	if *once {
		m["once"] = "true"
	} else {
		m["once"] = "false"
	}
	return m
}

//func SetLogging(logfile string) error {
//	var file *os.File
//	var err error
//	if logfile != "stderr" {
//		file, err = os.OpenFile(logfile, os.O_APPEND|os.O_CREATE|os.O_WRONLY, 0600)
//		if err != nil {
//			log.Fatal(err)
//			return err
//		}
//	} else {
//		file = os.Stderr
//	}
//	log.SetOutput(file)
//	return nil
//}

//func CreatePidfile(pidfile string) error {
//	file, err := os.OpenFile(pidfile, os.O_CREATE|os.O_RDWR, 0600)
//	if err != nil {
//		log.Print(err)
//		return err
//	}
//	file.Write([]byte(fmt.Sprintf("%d", os.Getpid())))
//	file.Close()
//	return nil
//}

//func RemovePidfile(pidfile string) error {
//	info, err := os.Stat(pidfile)
//	if !os.IsNotExist(err) && !info.IsDir() {
//		os.Remove(pidfile)
//	}
//	return nil
//}

// General shutdown function that gets executed in case of interrupt or graceful shutdown
func shutdown(config *RuntimeConfig) {
	cclog.Info("Shutdown...")
	if config.CollectManager != nil {
		cclog.Debug("Shutdown CollectManager...")
		config.CollectManager.Close()
	}
	if config.ReceiveManager != nil {
		cclog.Debug("Shutdown ReceiveManager...")
		config.ReceiveManager.Close()
	}
	if config.Router != nil {
		cclog.Debug("Shutdown Router...")
		config.Router.Close()
	}
	if config.SinkManager != nil {
		cclog.Debug("Shutdown SinkManager...")
		config.SinkManager.Close()
	}

	//	pidfile := config.ConfigFile.Pidfile
	//	RemovePidfile(pidfile)
	//	pidfile = config.CliArgs["pidfile"]
	//	RemovePidfile(pidfile)
	config.Sync.Done()
}

// Register an interrupt handler for Ctrl+C and similar. At signal,
// all collectors are closed
func prepare_shutdown(config *RuntimeConfig) {
	sigs := make(chan os.Signal, 1)
	signal.Notify(sigs, os.Interrupt)

	go func(config *RuntimeConfig) {
		<-sigs
		shutdown(config)
	}(config)
}

func mainFunc() int {
	var err error
	use_recv := false

	rcfg := prepare_runcfg()
	rcfg.CliArgs = ReadCli()

	// Load and check configuration
	err = LoadCentralConfiguration(rcfg.CliArgs["configfile"], &rcfg.ConfigFile)
	if err != nil {
		cclog.Error("Error reading configuration file ", rcfg.CliArgs["configfile"], ": ", err.Error())
		return 1
	}
	if rcfg.ConfigFile.Interval <= 0 || time.Duration(rcfg.ConfigFile.Interval)*time.Second <= 0 {
		cclog.Error("Configuration value 'interval' must be greater than zero")
		return 1
	}
	rcfg.Interval = time.Duration(rcfg.ConfigFile.Interval) * time.Second
	if rcfg.ConfigFile.Duration <= 0 || time.Duration(rcfg.ConfigFile.Duration)*time.Second <= 0 {
		cclog.Error("Configuration value 'duration' must be greater than zero")
		return 1
	}
	rcfg.Duration = time.Duration(rcfg.ConfigFile.Duration) * time.Second

	rcfg.Hostname, err = os.Hostname()
	if err != nil {
		cclog.Error(err.Error())
		return 1
	}
	// Drop domain part of host name
	rcfg.Hostname = strings.SplitN(rcfg.Hostname, `.`, 2)[0]
	//	err = CreatePidfile(rcfg.CliArgs["pidfile"])
	//	err = SetLogging(rcfg.CliArgs["logfile"])
	//	if err != nil {
	//		log.Print("Error setting up logging system to ", rcfg.CliArgs["logfile"], " on ", rcfg.Hostname)
	//		return
	//	}
	rcfg.Ticker = mct.NewTicker(rcfg.Interval)
	if len(rcfg.ConfigFile.RouterConfigFile) > 0 {
		rcfg.Router, err = mr.New(rcfg.Ticker, &rcfg.Sync, rcfg.ConfigFile.RouterConfigFile)
		if err != nil {
			cclog.Error(err.Error())
			return 1
		}
	}
	if len(rcfg.ConfigFile.SinkConfigFile) > 0 {
		rcfg.SinkManager, err = sinks.New(&rcfg.Sync, rcfg.ConfigFile.SinkConfigFile)
		if err != nil {
			cclog.Error(err.Error())
			return 1
		}
		RouterToSinksChannel := make(chan lp.CCMetric)
		rcfg.SinkManager.AddInput(RouterToSinksChannel)
		rcfg.Router.AddOutput(RouterToSinksChannel)
	}
	if len(rcfg.ConfigFile.CollectorConfigFile) > 0 {
		rcfg.CollectManager, err = collectors.New(rcfg.Ticker, rcfg.Duration, &rcfg.Sync, rcfg.ConfigFile.CollectorConfigFile)
		if err != nil {
			cclog.Error(err.Error())
			return 1
		}
		CollectToRouterChannel := make(chan lp.CCMetric)
		rcfg.CollectManager.AddOutput(CollectToRouterChannel)
		rcfg.Router.AddInput(CollectToRouterChannel)
	}
	if len(rcfg.ConfigFile.ReceiverConfigFile) > 0 {
		rcfg.ReceiveManager, err = receivers.New(&rcfg.Sync, rcfg.ConfigFile.ReceiverConfigFile)
		if err != nil {
			cclog.Error(err.Error())
			return 1
		}
		ReceiveToRouterChannel := make(chan lp.CCMetric)
		rcfg.ReceiveManager.AddOutput(ReceiveToRouterChannel)
		rcfg.Router.AddInput(ReceiveToRouterChannel)
		use_recv = true
	}
	prepare_shutdown(&rcfg)
	rcfg.Sync.Add(1)
	rcfg.Router.Start()
	rcfg.SinkManager.Start()
	rcfg.CollectManager.Start()

	if use_recv {
		rcfg.ReceiveManager.Start()
	}

	// Wait until one tick has passed. This is a workaround
	if rcfg.CliArgs["once"] == "true" {
<<<<<<< HEAD
		var x float64 = (1.8 * float64(rcfg.ConfigFile.Interval))
=======
		x := 1.8 * float64(rcfg.ConfigFile.Interval)
>>>>>>> a40d1c95
		time.Sleep(time.Duration(int(x)) * time.Second)
		shutdown(&rcfg)
	}

	// Wait until receiving an interrupt
	rcfg.Sync.Wait()
	return 0
}

func main() {
	exitCode := mainFunc()
	os.Exit(exitCode)
}<|MERGE_RESOLUTION|>--- conflicted
+++ resolved
@@ -16,10 +16,7 @@
 	"sync"
 	"time"
 
-<<<<<<< HEAD
 	cclog "github.com/ClusterCockpit/cc-metric-collector/internal/ccLogger"
-=======
->>>>>>> a40d1c95
 	lp "github.com/ClusterCockpit/cc-metric-collector/internal/ccMetric"
 	mr "github.com/ClusterCockpit/cc-metric-collector/internal/metricRouter"
 	mct "github.com/ClusterCockpit/cc-metric-collector/internal/multiChanTicker"
@@ -278,11 +275,7 @@
 
 	// Wait until one tick has passed. This is a workaround
 	if rcfg.CliArgs["once"] == "true" {
-<<<<<<< HEAD
-		var x float64 = (1.8 * float64(rcfg.ConfigFile.Interval))
-=======
 		x := 1.8 * float64(rcfg.ConfigFile.Interval)
->>>>>>> a40d1c95
 		time.Sleep(time.Duration(int(x)) * time.Second)
 		shutdown(&rcfg)
 	}

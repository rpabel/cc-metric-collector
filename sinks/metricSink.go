package sinks

import (
	lp "github.com/ClusterCockpit/cc-metric-collector/internal/ccMetric"
)

type defaultSinkConfig struct {
	MetaAsTags bool   `json:"meta_as_tags,omitempty"`
	Type       string `json:"type"`
}

type sink struct {
	meta_as_tags bool   // Use meta data tags as tags
	name         string // Name of the sink
}

type Sink interface {
<<<<<<< HEAD
	Write(point lp.CCMetric) error
	Flush() error
	Close()
	Name() string
=======
	Write(point lp.CCMetric) error // Write metric to the sink
	Flush() error                  // Flush buffered metrics
	Close()                        // Close / finish metric sink
	Name() string                  // Name of the metric sink
>>>>>>> 33d954f7
}

// Name returns the name of the metric sink
func (s *sink) Name() string {
	return s.name
}<|MERGE_RESOLUTION|>--- conflicted
+++ resolved
@@ -15,17 +15,10 @@
 }
 
 type Sink interface {
-<<<<<<< HEAD
-	Write(point lp.CCMetric) error
-	Flush() error
-	Close()
-	Name() string
-=======
 	Write(point lp.CCMetric) error // Write metric to the sink
 	Flush() error                  // Flush buffered metrics
 	Close()                        // Close / finish metric sink
 	Name() string                  // Name of the metric sink
->>>>>>> 33d954f7
 }
 
 // Name returns the name of the metric sink

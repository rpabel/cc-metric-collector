# CCMetric receivers

This folder contains the ReceiveManager and receiver implementations for the cc-metric-collector.

# Configuration

The configuration file for the receivers is a list of configurations. The `type` field in each specifies which receiver to initialize.

```json
{
  "myreceivername" : {
<<<<<<< HEAD
=======
    "type": "receiver-type",
>>>>>>> 33d954f7
    <receiver-specific configuration>
  }
}
```

<<<<<<< HEAD
## Type `nats`

```json
{
  "type": "nats",
  "address": "<nats-URI or hostname>",
  "port" : "<portnumber>",
  "subject": "<subscribe topic>"
}
```
=======
This allows to specify

## Available receivers
>>>>>>> 33d954f7

- [`nats`](./natsReceiver.md): Receive metrics from the NATS network
- [`prometheus`](./prometheusReceiver.md): Scrape data from a Prometheus client

# Contributing own receivers
A receiver contains a few functions and is derived from the type `Receiver` (in `metricReceiver.go`):
<<<<<<< HEAD
* `Start() error`
* `Close()`
* `Name() string`
* `SetSink(sink chan lp.CCMetric)`
* `New<Typename>(name string, config json.RawMessage)`

The data structures should be set up in `Init()` like opening a file or server connection. The `Start()` function should either start a go routine or issue some other asynchronous mechanism for receiving metrics. The `Close()` function should tear down anything created in `Init()`.

Finally, the receiver needs to be registered in the `receiveManager.go`. There is a list of receivers called `AvailableReceivers` which is a map (`receiver_type_string` -> `pointer to NewReceiver function`). Add a new entry with a descriptive name and the new receiver.
=======

For an example, check the [sample receiver](./sampleReceiver.go)
>>>>>>> 33d954f7
<|MERGE_RESOLUTION|>--- conflicted
+++ resolved
@@ -9,48 +9,20 @@
 ```json
 {
   "myreceivername" : {
-<<<<<<< HEAD
-=======
     "type": "receiver-type",
->>>>>>> 33d954f7
     <receiver-specific configuration>
   }
 }
 ```
 
-<<<<<<< HEAD
-## Type `nats`
-
-```json
-{
-  "type": "nats",
-  "address": "<nats-URI or hostname>",
-  "port" : "<portnumber>",
-  "subject": "<subscribe topic>"
-}
-```
-=======
 This allows to specify
 
 ## Available receivers
->>>>>>> 33d954f7
 
 - [`nats`](./natsReceiver.md): Receive metrics from the NATS network
 - [`prometheus`](./prometheusReceiver.md): Scrape data from a Prometheus client
 
 # Contributing own receivers
 A receiver contains a few functions and is derived from the type `Receiver` (in `metricReceiver.go`):
-<<<<<<< HEAD
-* `Start() error`
-* `Close()`
-* `Name() string`
-* `SetSink(sink chan lp.CCMetric)`
-* `New<Typename>(name string, config json.RawMessage)`
 
-The data structures should be set up in `Init()` like opening a file or server connection. The `Start()` function should either start a go routine or issue some other asynchronous mechanism for receiving metrics. The `Close()` function should tear down anything created in `Init()`.
-
-Finally, the receiver needs to be registered in the `receiveManager.go`. There is a list of receivers called `AvailableReceivers` which is a map (`receiver_type_string` -> `pointer to NewReceiver function`). Add a new entry with a descriptive name and the new receiver.
-=======
-
-For an example, check the [sample receiver](./sampleReceiver.go)
->>>>>>> 33d954f7
+For an example, check the [sample receiver](./sampleReceiver.go)
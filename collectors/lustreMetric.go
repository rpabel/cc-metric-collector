package collectors

import (
	"encoding/json"
	"errors"
	"fmt"
	"os/exec"
	"os/user"
	"strconv"
	"strings"
	"time"

	cclog "github.com/ClusterCockpit/cc-metric-collector/internal/ccLogger"
	lp "github.com/ClusterCockpit/cc-metric-collector/internal/ccMetric"
)

const LUSTRE_SYSFS = `/sys/fs/lustre`
const LCTL_CMD = `lctl`
const LCTL_OPTION = `get_param`

type LustreCollectorConfig struct {
	LCtlCommand    string   `json:"lctl_command"`
	ExcludeMetrics []string `json:"exclude_metrics"`
	SendAllMetrics bool     `json:"send_all_metrics"`
	Sudo           bool     `json:"use_sudo"`
}

type LustreCollector struct {
	metricCollector
	tags    map[string]string
	matches map[string]map[string]int
	stats   map[string]map[string]int64
	config  LustreCollectorConfig
	lctl    string
	sudoCmd string
}

func (m *LustreCollector) getDeviceDataCommand(device string) []string {
	var command *exec.Cmd
	statsfile := fmt.Sprintf("llite.%s.stats", device)
	if m.config.Sudo {
		command = exec.Command(m.sudoCmd, m.lctl, LCTL_OPTION, statsfile)
	} else {
		command = exec.Command(m.lctl, LCTL_OPTION, statsfile)
	}
	command.Wait()
	stdout, _ := command.Output()
	return strings.Split(string(stdout), "\n")
}

func (m *LustreCollector) getDevices() []string {
	devices := make([]string, 0)

	// //Version reading devices from sysfs
	// globPattern := filepath.Join(LUSTRE_SYSFS, "llite/*/stats")
	// files, err := filepath.Glob(globPattern)
	// if err != nil {
	// 	return devices
	// }
	// for _, f := range files {
	// 	pathlist := strings.Split(f, "/")
	// 	devices = append(devices, pathlist[4])
	// }

	data := m.getDeviceDataCommand("*")

	for _, line := range data {
		if strings.HasPrefix(line, "llite") {
			linefields := strings.Split(line, ".")
			if len(linefields) > 2 {
				devices = append(devices, linefields[1])
			}
		}
	}
	return devices
}

// //Version reading the stats data of a device from sysfs
// func (m *LustreCollector) getDeviceDataSysfs(device string) []string {
// 	llitedir := filepath.Join(LUSTRE_SYSFS, "llite")
// 	devdir := filepath.Join(llitedir, device)
// 	statsfile := filepath.Join(devdir, "stats")
// 	buffer, err := ioutil.ReadFile(statsfile)
// 	if err != nil {
// 		return make([]string, 0)
// 	}
// 	return strings.Split(string(buffer), "\n")
// }

func (m *LustreCollector) Init(config json.RawMessage) error {
	var err error
	m.name = "LustreCollector"
	if len(config) > 0 {
		err = json.Unmarshal(config, &m.config)
		if err != nil {
			return err
		}
	}
	m.setup()
	m.tags = map[string]string{"type": "node"}
	m.meta = map[string]string{"source": m.name, "group": "Lustre"}
	defmatches := map[string]map[string]int{
		"read_bytes":       {"lustre_read_bytes": 6, "lustre_read_requests": 1},
		"write_bytes":      {"lustre_write_bytes": 6, "lustre_write_requests": 1},
		"open":             {"lustre_open": 1},
		"close":            {"lustre_close": 1},
		"setattr":          {"lustre_setattr": 1},
		"getattr":          {"lustre_getattr": 1},
		"statfs":           {"lustre_statfs": 1},
		"inode_permission": {"lustre_inode_permission": 1}}

	// Lustre file system statistics can only be queried by user root
<<<<<<< HEAD
	user, err := user.Current()
	if err != nil {
		cclog.ComponentError(m.name, "Failed to get current user:", err.Error())
		return err
	}
	if user.Uid != "0" {
		cclog.ComponentError(m.name, "Lustre file system statistics can only be queried by user root")
		return err
=======
	if !m.config.Sudo {
		user, err := user.Current()
		if err != nil {
			cclog.ComponentError(m.name, "Failed to get current user:", err.Error())
			return err
		}
		if user.Uid != "0" {
			cclog.ComponentError(m.name, "Lustre file system statistics can only be queried by user root")
			return err
		}
>>>>>>> 1961edc6
	}

	m.matches = make(map[string]map[string]int)
	for lineprefix, names := range defmatches {
		for metricname, offset := range names {
			_, skip := stringArrayContains(m.config.ExcludeMetrics, metricname)
			if skip {
				continue
			}
			if _, prefixExist := m.matches[lineprefix]; !prefixExist {
				m.matches[lineprefix] = make(map[string]int)
			}
			if _, metricExist := m.matches[lineprefix][metricname]; !metricExist {
				m.matches[lineprefix][metricname] = offset
			}
		}
	}
	p, err := exec.LookPath(m.config.LCtlCommand)
	if err != nil {
		p, err = exec.LookPath(LCTL_CMD)
		if err != nil {
			return err
		}
	}
	m.lctl = p
	if m.config.Sudo {
		p, err := exec.LookPath("sudo")
		if err != nil {
			m.sudoCmd = p
		}
	}

	devices := m.getDevices()
	if len(devices) == 0 {
		return errors.New("no metrics to collect")
	}
	m.stats = make(map[string]map[string]int64)
	for _, d := range devices {
		m.stats[d] = make(map[string]int64)
		for _, names := range m.matches {
			for metricname := range names {
				m.stats[d][metricname] = 0
			}
		}
	}
	m.init = true
	return nil
}

func (m *LustreCollector) Read(interval time.Duration, output chan lp.CCMetric) {
	if !m.init {
		return
	}
	for device, devData := range m.stats {
		stats := m.getDeviceDataCommand(device)
		processed := []string{}

		for _, line := range stats {
			lf := strings.Fields(line)
			if len(lf) > 1 {
				if fields, ok := m.matches[lf[0]]; ok {
					for name, idx := range fields {
						x, err := strconv.ParseInt(lf[idx], 0, 64)
						if err != nil {
							continue
						}
						value := x - devData[name]
						devData[name] = x
						if value < 0 {
							value = 0
						}
						y, err := lp.New(name, m.tags, m.meta, map[string]interface{}{"value": value}, time.Now())
						if err == nil {
							y.AddTag("device", device)
							if strings.Contains(name, "byte") {
								y.AddMeta("unit", "Byte")
							}
							output <- y
							if m.config.SendAllMetrics {
								processed = append(processed, name)
							}
						}
					}
				}
			}
		}
		if m.config.SendAllMetrics {
			for name := range devData {
				if _, done := stringArrayContains(processed, name); !done {
					y, err := lp.New(name, m.tags, m.meta, map[string]interface{}{"value": 0}, time.Now())
					if err == nil {
						y.AddTag("device", device)
						if strings.Contains(name, "byte") {
							y.AddMeta("unit", "Byte")
						}
						output <- y
					}
				}
			}
		}
	}
}

func (m *LustreCollector) Close() {
	m.init = false
}<|MERGE_RESOLUTION|>--- conflicted
+++ resolved
@@ -110,16 +110,6 @@
 		"inode_permission": {"lustre_inode_permission": 1}}
 
 	// Lustre file system statistics can only be queried by user root
-<<<<<<< HEAD
-	user, err := user.Current()
-	if err != nil {
-		cclog.ComponentError(m.name, "Failed to get current user:", err.Error())
-		return err
-	}
-	if user.Uid != "0" {
-		cclog.ComponentError(m.name, "Lustre file system statistics can only be queried by user root")
-		return err
-=======
 	if !m.config.Sudo {
 		user, err := user.Current()
 		if err != nil {
@@ -130,7 +120,6 @@
 			cclog.ComponentError(m.name, "Lustre file system statistics can only be queried by user root")
 			return err
 		}
->>>>>>> 1961edc6
 	}
 
 	m.matches = make(map[string]map[string]int)

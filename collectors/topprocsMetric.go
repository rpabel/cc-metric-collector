package collectors

import (
	"encoding/json"
	"errors"
	"fmt"
	"log"
	"os/exec"
	"strings"
	"time"
<<<<<<< HEAD

	lp "github.com/influxdata/line-protocol"
=======
	lp "github.com/ClusterCockpit/cc-metric-collector/internal/ccMetric"
>>>>>>> f683f2e6
)

const MAX_NUM_PROCS = 10
const DEFAULT_NUM_PROCS = 2

type TopProcsCollectorConfig struct {
	Num_procs int `json:"num_procs"`
}

type TopProcsCollector struct {
	metricCollector
	tags   map[string]string
	config TopProcsCollectorConfig
}

func (m *TopProcsCollector) Init(config json.RawMessage) error {
	var err error
	m.name = "TopProcsCollector"
	m.tags = map[string]string{"type": "node"}
	m.meta = map[string]string{"source": m.name, "group": "TopProcs"}
	if len(config) > 0 {
		err = json.Unmarshal(config, &m.config)
		if err != nil {
			return err
		}
	} else {
		m.config.Num_procs = int(DEFAULT_NUM_PROCS)
	}
	if m.config.Num_procs <= 0 || m.config.Num_procs > MAX_NUM_PROCS {
		return errors.New(fmt.Sprintf("num_procs option must be set in 'topprocs' config (range: 1-%d)", MAX_NUM_PROCS))
	}
	m.setup()
	command := exec.Command("ps", "-Ao", "comm", "--sort=-pcpu")
	command.Wait()
	_, err = command.Output()
	if err != nil {
		return errors.New("Failed to execute command")
	}
	m.init = true
	return nil
}

func (m *TopProcsCollector) Read(interval time.Duration, output chan lp.CCMetric) {
	if !m.init {
		return
	}
	command := exec.Command("ps", "-Ao", "comm", "--sort=-pcpu")
	command.Wait()
	stdout, err := command.Output()
	if err != nil {
		log.Print(m.name, err)
		return
	}

	lines := strings.Split(string(stdout), "\n")
	for i := 1; i < m.config.Num_procs+1; i++ {
		name := fmt.Sprintf("topproc%d", i)
		y, err := lp.New(name, m.tags, m.meta, map[string]interface{}{"value": string(lines[i])}, time.Now())
		if err == nil {
			output <- y
		}
	}
}

func (m *TopProcsCollector) Close() {
	m.init = false
}<|MERGE_RESOLUTION|>--- conflicted
+++ resolved
@@ -8,12 +8,8 @@
 	"os/exec"
 	"strings"
 	"time"
-<<<<<<< HEAD
 
-	lp "github.com/influxdata/line-protocol"
-=======
 	lp "github.com/ClusterCockpit/cc-metric-collector/internal/ccMetric"
->>>>>>> f683f2e6
 )
 
 const MAX_NUM_PROCS = 10

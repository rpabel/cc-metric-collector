# CCMetric collectors

This folder contains the collectors for the cc-metric-collector.

# Configuration

```json
{
    "collector_type" : {
        <collector specific configuration>
    }
}
```

In contrast to the configuration files for sinks and receivers, the collectors configuration is not a list but a set of dicts. This is required because we didn't manage to partially read the type before loading the remaining configuration. We are eager to change this to the same format.

# Available collectors

* [`cpustat`](./cpustatMetric.md)
* [`memstat`](./memstatMetric.md)
* [`iostat`](./iostatMetric.md)
* [`diskstat`](./diskstatMetric.md)
* [`loadavg`](./loadavgMetric.md)
* [`netstat`](./netstatMetric.md)
* [`ibstat`](./infinibandMetric.md)
* [`ibstat_perfquery`](./infinibandPerfQueryMetric.md)
* [`tempstat`](./tempMetric.md)
* [`lustrestat`](./lustreMetric.md)
* [`likwid`](./likwidMetric.md)
* [`nvidia`](./nvidiaMetric.md)
* [`customcmd`](./customCmdMetric.md)
* [`ipmistat`](./ipmiMetric.md)
* [`topprocs`](./topprocsMetric.md)
* [`nfs3stat`](./nfs3Metric.md)
* [`nfs4stat`](./nfs4Metric.md)
* [`cpufreq`](./cpufreqMetric.md)
* [`cpufreq_cpuinfo`](./cpufreqCpuinfoMetric.md)
* [`numastat`](./numastatMetric.md)
* [`gpfs`](./gpfsMetric.md)

## Todos

* [ ] Aggreate metrics to higher topology entity (sum hwthread metrics to socket metric, ...). Needs to be configurable

# Contributing own collectors
A collector reads data from any source, parses it to metrics and submits these metrics to the `metric-collector`. A collector provides three function:

* `Name() string`: Return the name of the collector
* `Init(config json.RawMessage) error`: Initializes the collector using the given collector-specific config in JSON. Check if needed files/commands exists, ...
* `Initialized() bool`: Check if a collector is successfully initialized
* `Read(duration time.Duration, output chan ccMetric.CCMetric)`: Read, parse and submit data to the `output` channel as [`CCMetric`](../internal/ccMetric/README.md). If the collector has to measure anything for some duration, use the provided function argument `duration`. 
* `Close()`: Closes down the collector.

It is recommanded to call `setup()` in the `Init()` function.

Finally, the collector needs to be registered in the `collectorManager.go`. There is a list of collectors called `AvailableCollectors` which is a map (`collector_type_string` -> `pointer to MetricCollector interface`). Add a new entry with a descriptive name and the new collector.

## Sample collector

```go
package collectors

import (
    "encoding/json"
    "time"

    lp "github.com/ClusterCockpit/cc-metric-collector/internal/ccMetric"
)

// Struct for the collector-specific JSON config
type SampleCollectorConfig struct {
    ExcludeMetrics []string `json:"exclude_metrics"`
}

type SampleCollector struct {
    metricCollector
    config SampleCollectorConfig
}

<<<<<<< HEAD
func (m *SampleCollector) Init(config []byte) error {
=======
func (m *SampleCollector) Init(config json.RawMessage) error {
>>>>>>> f683f2e6
    // Check if already initialized
    if m.init {
        return nil
    }

    m.name = "SampleCollector"
    m.setup()
    if len(config) > 0 {
        err := json.Unmarshal(config, &m.config)
        if err != nil {
            return err
        }
    }
    m.meta = map[string]string{"source": m.name, "group": "Sample"}

    m.init = true
    return nil
}

func (m *SampleCollector) Read(interval time.Duration, output chan lp.CCMetric) {
    if !m.init {
        return
    }
    // tags for the metric, if type != node use proper type and type-id
    tags := map[string]string{"type" : "node"}
<<<<<<< HEAD
=======

    x, err := GetMetric()
    if err != nil {
        cclog.ComponentError(m.name, fmt.Sprintf("Read(): %v", err))
    }

>>>>>>> f683f2e6
    // Each metric has exactly one field: value !
    value := map[string]interface{}{"value": int64(x)}
    if y, err := lp.New("sample_metric", tags, m.meta, value, time.Now()); err == nil {
        output <- y
    }
}

func (m *SampleCollector) Close() {
    m.init = false
    return
}
```<|MERGE_RESOLUTION|>--- conflicted
+++ resolved
@@ -77,11 +77,7 @@
     config SampleCollectorConfig
 }
 
-<<<<<<< HEAD
-func (m *SampleCollector) Init(config []byte) error {
-=======
 func (m *SampleCollector) Init(config json.RawMessage) error {
->>>>>>> f683f2e6
     // Check if already initialized
     if m.init {
         return nil
@@ -107,15 +103,12 @@
     }
     // tags for the metric, if type != node use proper type and type-id
     tags := map[string]string{"type" : "node"}
-<<<<<<< HEAD
-=======
 
     x, err := GetMetric()
     if err != nil {
         cclog.ComponentError(m.name, fmt.Sprintf("Read(): %v", err))
     }
 
->>>>>>> f683f2e6
     // Each metric has exactly one field: value !
     value := map[string]interface{}{"value": int64(x)}
     if y, err := lp.New("sample_metric", tags, m.meta, value, time.Now()); err == nil {

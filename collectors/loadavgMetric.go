package collectors

import (
	"encoding/json"
<<<<<<< HEAD
=======
	"fmt"
>>>>>>> f683f2e6
	"io/ioutil"
	"strconv"
	"strings"
	"time"
<<<<<<< HEAD

	lp "github.com/influxdata/line-protocol"
)
=======
>>>>>>> f683f2e6

	cclog "github.com/ClusterCockpit/cc-metric-collector/internal/ccLogger"
	lp "github.com/ClusterCockpit/cc-metric-collector/internal/ccMetric"
)

<<<<<<< HEAD
type LoadavgCollectorConfig struct {
	ExcludeMetrics []string `json:"exclude_metrics,omitempty"`
}
=======
//
// LoadavgCollector collects:
// * load average of last 1, 5 & 15 minutes
// * number of processes currently runnable
// * total number of processes in system
//
// See: https://www.kernel.org/doc/html/latest/filesystems/proc.html
//
const LOADAVGFILE = "/proc/loadavg"
>>>>>>> f683f2e6

type LoadavgCollector struct {
	metricCollector
	tags         map[string]string
	load_matches []string
	load_skips   []bool
	proc_matches []string
	proc_skips   []bool
	config       struct {
		ExcludeMetrics []string `json:"exclude_metrics,omitempty"`
	}
}

func (m *LoadavgCollector) Init(config json.RawMessage) error {
	m.name = "LoadavgCollector"
	m.setup()
	if len(config) > 0 {
		err := json.Unmarshal(config, &m.config)
		if err != nil {
			return err
		}
	}
	m.meta = map[string]string{
		"source": m.name,
		"group":  "LOAD"}
	m.tags = map[string]string{"type": "node"}
	m.load_matches = []string{
		"load_one",
		"load_five",
		"load_fifteen"}
	m.load_skips = make([]bool, len(m.load_matches))
	m.proc_matches = []string{
		"proc_run",
		"proc_total"}
	m.proc_skips = make([]bool, len(m.proc_matches))

	for i, name := range m.load_matches {
		_, m.load_skips[i] = stringArrayContains(m.config.ExcludeMetrics, name)
	}
	for i, name := range m.proc_matches {
		_, m.proc_skips[i] = stringArrayContains(m.config.ExcludeMetrics, name)
	}
	m.init = true
	return nil
}

func (m *LoadavgCollector) Read(interval time.Duration, output chan lp.CCMetric) {
	if !m.init {
		return
	}
	buffer, err := ioutil.ReadFile(LOADAVGFILE)
	if err != nil {
		if err != nil {
			cclog.ComponentError(
				m.name,
				fmt.Sprintf("Read(): Failed to read file '%s': %v", LOADAVGFILE, err))
		}
		return
	}
	now := time.Now()

	// Load metrics
	ls := strings.Split(string(buffer), ` `)
	for i, name := range m.load_matches {
		x, err := strconv.ParseFloat(ls[i], 64)
		if err != nil {
			cclog.ComponentError(
				m.name,
				fmt.Sprintf("Read(): Failed to convert '%s' to float64: %v", ls[i], err))
			continue
		}
		if m.load_skips[i] {
			continue
		}
		y, err := lp.New(name, m.tags, m.meta, map[string]interface{}{"value": x}, now)
		if err == nil {
			output <- y
		}
	}

	// Process metrics
	lv := strings.Split(ls[3], `/`)
	for i, name := range m.proc_matches {
		x, err := strconv.ParseInt(lv[i], 10, 64)
		if err != nil {
			cclog.ComponentError(
				m.name,
				fmt.Sprintf("Read(): Failed to convert '%s' to float64: %v", lv[i], err))
			continue
		}
		if m.proc_skips[i] {
			continue
		}
		y, err := lp.New(name, m.tags, m.meta, map[string]interface{}{"value": x}, now)
		if err == nil {
			output <- y
		}

	}
}

func (m *LoadavgCollector) Close() {
	m.init = false
}<|MERGE_RESOLUTION|>--- conflicted
+++ resolved
@@ -2,30 +2,16 @@
 
 import (
 	"encoding/json"
-<<<<<<< HEAD
-=======
 	"fmt"
->>>>>>> f683f2e6
 	"io/ioutil"
 	"strconv"
 	"strings"
 	"time"
-<<<<<<< HEAD
-
-	lp "github.com/influxdata/line-protocol"
-)
-=======
->>>>>>> f683f2e6
 
 	cclog "github.com/ClusterCockpit/cc-metric-collector/internal/ccLogger"
 	lp "github.com/ClusterCockpit/cc-metric-collector/internal/ccMetric"
 )
 
-<<<<<<< HEAD
-type LoadavgCollectorConfig struct {
-	ExcludeMetrics []string `json:"exclude_metrics,omitempty"`
-}
-=======
 //
 // LoadavgCollector collects:
 // * load average of last 1, 5 & 15 minutes
@@ -35,7 +21,6 @@
 // See: https://www.kernel.org/doc/html/latest/filesystems/proc.html
 //
 const LOADAVGFILE = "/proc/loadavg"
->>>>>>> f683f2e6
 
 type LoadavgCollector struct {
 	metricCollector

package collectors

/*
#cgo CFLAGS: -I./likwid
#cgo LDFLAGS: -L./likwid -llikwid -llikwid-hwloc -lm -Wl,--unresolved-symbols=ignore-in-object-files
#include <stdlib.h>
#include <likwid.h>
*/
import "C"

import (
	"encoding/json"
	"errors"
	"fmt"
	"io/ioutil"
	"math"
	"os"
	"regexp"
	"strconv"
	"strings"
	"time"
	"unsafe"

<<<<<<< HEAD
	lp "github.com/influxdata/line-protocol"
	"gopkg.in/Knetic/govaluate.v2"
=======
	cclog "github.com/ClusterCockpit/cc-metric-collector/internal/ccLogger"
	lp "github.com/ClusterCockpit/cc-metric-collector/internal/ccMetric"
	topo "github.com/ClusterCockpit/cc-metric-collector/internal/ccTopology"
	agg "github.com/ClusterCockpit/cc-metric-collector/internal/metricAggregator"
	"github.com/NVIDIA/go-nvml/pkg/dl"
)

type MetricScope string

const (
	METRIC_SCOPE_HWTHREAD = iota
	METRIC_SCOPE_CORE
	METRIC_SCOPE_LLC
	METRIC_SCOPE_NUMA
	METRIC_SCOPE_DIE
	METRIC_SCOPE_SOCKET
	METRIC_SCOPE_NODE
)

func (ms MetricScope) String() string {
	return string(ms)
}

func (ms MetricScope) Likwid() string {
	LikwidDomains := map[string]string{
		"cpu":        "",
		"core":       "",
		"llc":        "C",
		"numadomain": "M",
		"die":        "D",
		"socket":     "S",
		"node":       "N",
	}
	return LikwidDomains[string(ms)]
}

func (ms MetricScope) Granularity() int {
	for i, g := range GetAllMetricScopes() {
		if ms == g {
			return i
		}
	}
	return -1
}

func GetAllMetricScopes() []MetricScope {
	return []MetricScope{"cpu" /*, "core", "llc", "numadomain", "die",*/, "socket", "node"}
}

const (
	LIKWID_LIB_NAME     = "liblikwid.so"
	LIKWID_LIB_DL_FLAGS = dl.RTLD_LAZY | dl.RTLD_GLOBAL
>>>>>>> f683f2e6
)

type LikwidCollectorMetricConfig struct {
	Name string `json:"name"` // Name of the metric
	Calc string `json:"calc"` // Calculation for the metric using
	//Aggr        string      `json:"aggregation"` // if scope unequal to LIKWID metric scope, the values are combined (sum, min, max, mean or avg, median)
	Scope       MetricScope `json:"scope"` // scope for calculation. subscopes are aggregated using the 'aggregation' function
	Publish     bool        `json:"publish"`
	granulatity MetricScope
}

type LikwidCollectorEventsetConfig struct {
	Events      map[string]string `json:"events"`
	granulatity map[string]MetricScope
	Metrics     []LikwidCollectorMetricConfig `json:"metrics"`
}

type LikwidCollectorConfig struct {
	Eventsets      []LikwidCollectorEventsetConfig `json:"eventsets"`
	Metrics        []LikwidCollectorMetricConfig   `json:"globalmetrics,omitempty"`
	ForceOverwrite bool                            `json:"force_overwrite,omitempty"`
	InvalidToZero  bool                            `json:"invalid_to_zero,omitempty"`
}

type LikwidCollector struct {
	metricCollector
	cpulist       []C.int
	cpu2tid       map[int]int
	sock2tid      map[int]int
	scopeRespTids map[MetricScope]map[int]int
	metrics       map[C.int]map[string]int
	groups        []C.int
	config        LikwidCollectorConfig
	results       map[int]map[int]map[string]interface{}
	mresults      map[int]map[int]map[string]float64
	gmresults     map[int]map[string]float64
	basefreq      float64
	running       bool
}

type LikwidMetric struct {
	name      string
	search    string
	scope     MetricScope
	group_idx int
}

func eventsToEventStr(events map[string]string) string {
	elist := make([]string, 0)
	for k, v := range events {
		elist = append(elist, fmt.Sprintf("%s:%s", v, k))
	}
	return strings.Join(elist, ",")
}

func getGranularity(counter, event string) MetricScope {
	if strings.HasPrefix(counter, "PMC") || strings.HasPrefix(counter, "FIXC") {
		return "cpu"
	} else if strings.Contains(counter, "BOX") || strings.Contains(counter, "DEV") {
		return "socket"
	} else if strings.HasPrefix(counter, "PWR") {
		if event == "RAPL_CORE_ENERGY" {
			return "cpu"
		} else {
			return "socket"
		}
	}
	return "unknown"
}

func getBaseFreq() float64 {
	var freq float64 = math.NaN()
	C.power_init(0)
	info := C.get_powerInfo()
	if float64(info.baseFrequency) != 0 {
		freq = float64(info.baseFrequency) * 1e3
	} else {
		buffer, err := ioutil.ReadFile("/sys/devices/system/cpu/cpu0/cpufreq/bios_limit")
		if err == nil {
			data := strings.Replace(string(buffer), "\n", "", -1)
			x, err := strconv.ParseInt(data, 0, 64)
			if err == nil {
				freq = float64(x) * 1e3
			}
		}
	}
	return freq
}

func (m *LikwidCollector) initGranularity() {
	splitRegex := regexp.MustCompile("[+-/*()]")
	for _, evset := range m.config.Eventsets {
		evset.granulatity = make(map[string]MetricScope)
		for counter, event := range evset.Events {
			gran := getGranularity(counter, event)
			if gran.Granularity() >= 0 {
				evset.granulatity[counter] = gran
			}
		}
		for i, metric := range evset.Metrics {
			s := splitRegex.Split(metric.Calc, -1)
			gran := MetricScope("cpu")
			evset.Metrics[i].granulatity = gran
			for _, x := range s {
				if _, ok := evset.Events[x]; ok {
					if evset.granulatity[x].Granularity() > gran.Granularity() {
						gran = evset.granulatity[x]
					}
				}
			}
			evset.Metrics[i].granulatity = gran
		}
	}
	for i, metric := range m.config.Metrics {
		s := splitRegex.Split(metric.Calc, -1)
		gran := MetricScope("cpu")
		m.config.Metrics[i].granulatity = gran
		for _, x := range s {
			for _, evset := range m.config.Eventsets {
				for _, m := range evset.Metrics {
					if m.Name == x && m.granulatity.Granularity() > gran.Granularity() {
						gran = m.granulatity
					}
				}
			}
		}
		m.config.Metrics[i].granulatity = gran
	}
}

type TopoResolveFunc func(cpuid int) int

func (m *LikwidCollector) getResponsiblities() map[MetricScope]map[int]int {
	get_cpus := func(scope MetricScope) map[int]int {
		var slist []int
		var cpu C.int
		var input func(index int) string
		switch scope {
		case "node":
			slist = []int{0}
			input = func(index int) string { return "N:0" }
		case "socket":
			input = func(index int) string { return fmt.Sprintf("%s%d:0", scope.Likwid(), index) }
			slist = topo.SocketList()
		// case "numadomain":
		// 	input = func(index int) string { return fmt.Sprintf("%s%d:0", scope.Likwid(), index) }
		// 	slist = topo.NumaNodeList()
		// 	cclog.Debug(scope, " ", input(0), " ", slist)
		// case "die":
		// 	input = func(index int) string { return fmt.Sprintf("%s%d:0", scope.Likwid(), index) }
		// 	slist = topo.DieList()
		// case "llc":
		// 	input = fmt.Sprintf("%s%d:0", scope.Likwid(), s)
		// 	slist = topo.LLCacheList()
		case "cpu":
			input = func(index int) string { return fmt.Sprintf("%d", index) }
			slist = topo.CpuList()
		case "hwthread":
			input = func(index int) string { return fmt.Sprintf("%d", index) }
			slist = topo.CpuList()
		}
		outmap := make(map[int]int)
		for _, s := range slist {
			t := C.CString(input(s))
			clen := C.cpustr_to_cpulist(t, &cpu, 1)
			if int(clen) == 1 {
				outmap[s] = m.cpu2tid[int(cpu)]
			} else {
				cclog.Error(fmt.Sprintf("Cannot determine responsible CPU for %s", input(s)))
				outmap[s] = -1
			}
			C.free(unsafe.Pointer(t))
		}
		return outmap
	}

	scopes := GetAllMetricScopes()
	complete := make(map[MetricScope]map[int]int)
	for _, s := range scopes {
		complete[s] = get_cpus(s)
	}
	return complete
}

func (m *LikwidCollector) Init(config json.RawMessage) error {
	var ret C.int
	m.name = "LikwidCollector"
	if len(config) > 0 {
		err := json.Unmarshal(config, &m.config)
		if err != nil {
			return err
		}
	}
	lib := dl.New(LIKWID_LIB_NAME, LIKWID_LIB_DL_FLAGS)
	if lib == nil {
		return fmt.Errorf("error instantiating DynamicLibrary for %s", LIKWID_LIB_NAME)
	}
	if m.config.ForceOverwrite {
		cclog.ComponentDebug(m.name, "Set LIKWID_FORCE=1")
		os.Setenv("LIKWID_FORCE", "1")
	}
	m.setup()

	m.meta = map[string]string{"source": m.name, "group": "PerfCounter"}
	cclog.ComponentDebug(m.name, "Get cpulist and init maps and lists")
	cpulist := topo.CpuList()
	m.cpulist = make([]C.int, len(cpulist))
	m.cpu2tid = make(map[int]int)
	for i, c := range cpulist {
		m.cpulist[i] = C.int(c)
		m.cpu2tid[c] = i

	}
	m.results = make(map[int]map[int]map[string]interface{})
	m.mresults = make(map[int]map[int]map[string]float64)
	m.gmresults = make(map[int]map[string]float64)
	cclog.ComponentDebug(m.name, "initialize LIKWID topology")
	ret = C.topology_init()
	if ret != 0 {
		err := errors.New("failed to initialize LIKWID topology")
		cclog.ComponentError(m.name, err.Error())
		return err
	}

	// Determine which counter works at which level. PMC*: cpu, *BOX*: socket, ...
	m.initGranularity()
	// Generate map for MetricScope -> scope_id (like socket id) -> responsible id (offset in cpulist)
	m.scopeRespTids = m.getResponsiblities()

	cclog.ComponentDebug(m.name, "initialize LIKWID perfmon module")
	ret = C.perfmon_init(C.int(len(m.cpulist)), &m.cpulist[0])
	if ret != 0 {
		C.topology_finalize()
		err := errors.New("failed to initialize LIKWID topology")
		cclog.ComponentError(m.name, err.Error())
		return err
	}

	// This is for the global metrics computation test
	globalParams := make(map[string]interface{})
	globalParams["time"] = float64(1.0)
	globalParams["inverseClock"] = float64(1.0)
	// While adding the events, we test the metrics whether they can be computed at all
	for i, evset := range m.config.Eventsets {
		estr := eventsToEventStr(evset.Events)
		// Generate parameter list for the metric computing test
		params := make(map[string]interface{})
		params["time"] = float64(1.0)
		params["inverseClock"] = float64(1.0)
		for counter := range evset.Events {
			params[counter] = float64(1.0)
		}
		for _, metric := range evset.Metrics {
			// Try to evaluate the metric
			_, err := agg.EvalFloat64Condition(metric.Calc, params)
			if err != nil {
				cclog.ComponentError(m.name, "Calculation for metric", metric.Name, "failed:", err.Error())
				continue
			}
			// If the metric is not in the parameter list for the global metrics, add it
			if _, ok := globalParams[metric.Name]; !ok {
				globalParams[metric.Name] = float64(1.0)
			}
		}
		// Now we add the list of events to likwid
		cstr := C.CString(estr)
		gid := C.perfmon_addEventSet(cstr)
		if gid >= 0 {
			m.groups = append(m.groups, gid)
		}
		C.free(unsafe.Pointer(cstr))
		m.results[i] = make(map[int]map[string]interface{})
		m.mresults[i] = make(map[int]map[string]float64)
		for tid := range m.cpulist {
			m.results[i][tid] = make(map[string]interface{})
			m.mresults[i][tid] = make(map[string]float64)
			if i == 0 {
				m.gmresults[tid] = make(map[string]float64)
			}
		}
	}
	for _, metric := range m.config.Metrics {
		// Try to evaluate the global metric
		_, err := agg.EvalFloat64Condition(metric.Calc, globalParams)
		if err != nil {
			cclog.ComponentError(m.name, "Calculation for metric", metric.Name, "failed:", err.Error())
			continue
		}
	}

	// If no event set could be added, shut down LikwidCollector
	if len(m.groups) == 0 {
		C.perfmon_finalize()
		C.topology_finalize()
		err := errors.New("no LIKWID performance group initialized")
		cclog.ComponentError(m.name, err.Error())
		return err
	}
	m.basefreq = getBaseFreq()
	cclog.ComponentDebug(m.name, "BaseFreq", m.basefreq)
	m.init = true
	return nil
}

// take a measurement for 'interval' seconds of event set index 'group'
func (m *LikwidCollector) takeMeasurement(group int, interval time.Duration) error {
	var ret C.int
	gid := m.groups[group]
	ret = C.perfmon_setupCounters(gid)
	if ret != 0 {
		gctr := C.GoString(C.perfmon_getGroupName(gid))
		err := fmt.Errorf("failed to setup performance group %d (%s)", gid, gctr)
		return err
	}
	ret = C.perfmon_startCounters()
	if ret != 0 {
		gctr := C.GoString(C.perfmon_getGroupName(gid))
		err := fmt.Errorf("failed to start performance group %d (%s)", gid, gctr)
		return err
	}
	m.running = true
	time.Sleep(interval)
	m.running = false
	ret = C.perfmon_stopCounters()
	if ret != 0 {
		gctr := C.GoString(C.perfmon_getGroupName(gid))
		err := fmt.Errorf("failed to stop performance group %d (%s)", gid, gctr)
		return err
	}
	return nil
}

<<<<<<< HEAD
	for i, gid := range m.groups {
		evset := m.config.Eventsets[i]
		ret = C.perfmon_setupCounters(gid)
		if ret != 0 {
			log.Print("Failed to setup performance group ", C.perfmon_getGroupName(gid))
			continue
		}
		ret = C.perfmon_startCounters()
		if ret != 0 {
			log.Print("Failed to start performance group ", C.perfmon_getGroupName(gid))
			continue
		}
		time.Sleep(interval)
		ret = C.perfmon_stopCounters()
		if ret != 0 {
			log.Print("Failed to stop performance group ", C.perfmon_getGroupName(gid))
			continue
		}
		var eidx C.int
		for tid := range m.cpulist {
			for eidx = 0; int(eidx) < len(evset.Events); eidx++ {
				ctr := C.perfmon_getCounterName(gid, eidx)
				gctr := C.GoString(ctr)
=======
// Get all measurement results for an event set, derive the metric values out of the measurement results and send it
func (m *LikwidCollector) calcEventsetMetrics(group int, interval time.Duration, output chan lp.CCMetric) error {
	var eidx C.int
	evset := m.config.Eventsets[group]
	gid := m.groups[group]
	invClock := float64(1.0 / m.basefreq)

	// Go over events and get the results
	for eidx = 0; int(eidx) < len(evset.Events); eidx++ {
		ctr := C.perfmon_getCounterName(gid, eidx)
		ev := C.perfmon_getEventName(gid, eidx)
		gctr := C.GoString(ctr)
		gev := C.GoString(ev)
		// MetricScope for the counter (and if needed the event)
		scope := getGranularity(gctr, gev)
		// Get the map scope-id -> tids
		// This way we read less counters like only the responsible hardware thread for a socket
		scopemap := m.scopeRespTids[scope]
		for _, tid := range scopemap {
			if tid >= 0 {
				m.results[group][tid]["time"] = interval.Seconds()
				m.results[group][tid]["inverseClock"] = invClock
>>>>>>> f683f2e6
				res := C.perfmon_getLastResult(gid, eidx, C.int(tid))
				m.results[group][tid][gctr] = float64(res)
			}
<<<<<<< HEAD
			m.results[i][tid]["time"] = interval.Seconds()
			m.results[i][tid]["inverseClock"] = float64(1.0 / m.basefreq)
			for _, metric := range evset.Metrics {
				expression, err := govaluate.NewEvaluableExpression(metric.Calc)
=======
		}
	}

	// Go over the event set metrics, derive the value out of the event:counter values and send it
	for _, metric := range evset.Metrics {
		// The metric scope is determined in the Init() function
		// Get the map scope-id -> tids
		scopemap := m.scopeRespTids[metric.Scope]
		for domain, tid := range scopemap {
			if tid >= 0 {
				value, err := agg.EvalFloat64Condition(metric.Calc, m.results[group][tid])
>>>>>>> f683f2e6
				if err != nil {
					cclog.ComponentError(m.name, "Calculation for metric", metric.Name, "failed:", err.Error())
					continue
				}
				m.mresults[group][tid][metric.Name] = value
				if m.config.InvalidToZero && math.IsNaN(value) {
					value = 0.0
				}
<<<<<<< HEAD
				m.mresults[i][tid][metric.Name] = float64(result.(float64))
			}
		}
	}

	for _, metric := range m.config.Metrics {
		for tid := range m.cpulist {
			var params map[string]interface{}
			expression, err := govaluate.NewEvaluableExpression(metric.Calc)
			if err != nil {
				log.Print(err.Error())
				continue
			}
			params = make(map[string]interface{})
			for j := range m.groups {
				for mname, mres := range m.mresults[j][tid] {
					params[mname] = mres
				}
			}
			result, err := expression.Evaluate(params)
			if err != nil {
				log.Print(err.Error())
				continue
			}
			m.gmresults[tid][metric.Name] = float64(result.(float64))
		}
	}
	for i := range m.groups {
		evset := m.config.Eventsets[i]
		for _, metric := range evset.Metrics {
			_, skip := stringArrayContains(m.config.ExcludeMetrics, metric.Name)
			if metric.Publish && !skip {
				if metric.Socket_scope {
					for sid, tid := range m.sock2tid {
						y, err := lp.New(metric.Name,
							map[string]string{"type": "socket", "type-id": fmt.Sprintf("%d", int(sid))},
							map[string]interface{}{"value": m.mresults[i][tid][metric.Name]},
							time.Now())
						if err == nil {
							*out = append(*out, y)
=======
				if m.config.InvalidToZero && math.IsInf(value, 0) {
					value = 0.0
				}
				// Now we have the result, send it with the proper tags
				if !math.IsNaN(value) {
					if metric.Publish {
						tags := map[string]string{"type": metric.Scope.String()}
						if metric.Scope != "node" {
							tags["type-id"] = fmt.Sprintf("%d", domain)
>>>>>>> f683f2e6
						}
						fields := map[string]interface{}{"value": value}
						y, err := lp.New(metric.Name, tags, m.meta, fields, time.Now())
						if err == nil {
							output <- y
						}
					}
				}
			}
		}
	}

	return nil
}

// Go over the global metrics, derive the value out of the event sets' metric values and send it
func (m *LikwidCollector) calcGlobalMetrics(interval time.Duration, output chan lp.CCMetric) error {
	for _, metric := range m.config.Metrics {
		scopemap := m.scopeRespTids[metric.Scope]
		for domain, tid := range scopemap {
			if tid >= 0 {
				// Here we generate parameter list
				params := make(map[string]interface{})
				for j := range m.groups {
					for mname, mres := range m.mresults[j][tid] {
						params[mname] = mres
					}
				}
				// Evaluate the metric
				value, err := agg.EvalFloat64Condition(metric.Calc, params)
				if err != nil {
					cclog.ComponentError(m.name, "Calculation for metric", metric.Name, "failed:", err.Error())
					continue
				}
				m.gmresults[tid][metric.Name] = value
				if m.config.InvalidToZero && math.IsNaN(value) {
					value = 0.0
				}
				if m.config.InvalidToZero && math.IsInf(value, 0) {
					value = 0.0
				}
				// Now we have the result, send it with the proper tags
				if !math.IsNaN(value) {
					if metric.Publish {
						tags := map[string]string{"type": metric.Scope.String()}
						if metric.Scope != "node" {
							tags["type-id"] = fmt.Sprintf("%d", domain)
						}
						fields := map[string]interface{}{"value": value}
						y, err := lp.New(metric.Name, tags, m.meta, fields, time.Now())
						if err == nil {
							output <- y
						}
					}
				}
			}
		}
	}
	return nil
}

// main read function taking multiple measurement rounds, each 'interval' seconds long
func (m *LikwidCollector) Read(interval time.Duration, output chan lp.CCMetric) {
	if !m.init {
		return
	}

	for i := range m.groups {
		// measure event set 'i' for 'interval' seconds
		err := m.takeMeasurement(i, interval)
		if err != nil {
			cclog.ComponentError(m.name, err.Error())
			return
		}
		// read measurements and derive event set metrics
		m.calcEventsetMetrics(i, interval, output)
	}
	// use the event set metrics to derive the global metrics
	m.calcGlobalMetrics(interval, output)
}

func (m *LikwidCollector) Close() {
	if m.init {
		cclog.ComponentDebug(m.name, "Closing ...")
		m.init = false
		if m.running {
			cclog.ComponentDebug(m.name, "Stopping counters")
			C.perfmon_stopCounters()
		}
		cclog.ComponentDebug(m.name, "Finalize LIKWID perfmon module")
		C.perfmon_finalize()
		cclog.ComponentDebug(m.name, "Finalize LIKWID topology module")
		C.topology_finalize()
		cclog.ComponentDebug(m.name, "Closing done")
	}
}<|MERGE_RESOLUTION|>--- conflicted
+++ resolved
@@ -21,10 +21,6 @@
 	"time"
 	"unsafe"
 
-<<<<<<< HEAD
-	lp "github.com/influxdata/line-protocol"
-	"gopkg.in/Knetic/govaluate.v2"
-=======
 	cclog "github.com/ClusterCockpit/cc-metric-collector/internal/ccLogger"
 	lp "github.com/ClusterCockpit/cc-metric-collector/internal/ccMetric"
 	topo "github.com/ClusterCockpit/cc-metric-collector/internal/ccTopology"
@@ -77,7 +73,6 @@
 const (
 	LIKWID_LIB_NAME     = "liblikwid.so"
 	LIKWID_LIB_DL_FLAGS = dl.RTLD_LAZY | dl.RTLD_GLOBAL
->>>>>>> f683f2e6
 )
 
 type LikwidCollectorMetricConfig struct {
@@ -410,31 +405,6 @@
 	return nil
 }
 
-<<<<<<< HEAD
-	for i, gid := range m.groups {
-		evset := m.config.Eventsets[i]
-		ret = C.perfmon_setupCounters(gid)
-		if ret != 0 {
-			log.Print("Failed to setup performance group ", C.perfmon_getGroupName(gid))
-			continue
-		}
-		ret = C.perfmon_startCounters()
-		if ret != 0 {
-			log.Print("Failed to start performance group ", C.perfmon_getGroupName(gid))
-			continue
-		}
-		time.Sleep(interval)
-		ret = C.perfmon_stopCounters()
-		if ret != 0 {
-			log.Print("Failed to stop performance group ", C.perfmon_getGroupName(gid))
-			continue
-		}
-		var eidx C.int
-		for tid := range m.cpulist {
-			for eidx = 0; int(eidx) < len(evset.Events); eidx++ {
-				ctr := C.perfmon_getCounterName(gid, eidx)
-				gctr := C.GoString(ctr)
-=======
 // Get all measurement results for an event set, derive the metric values out of the measurement results and send it
 func (m *LikwidCollector) calcEventsetMetrics(group int, interval time.Duration, output chan lp.CCMetric) error {
 	var eidx C.int
@@ -457,16 +427,9 @@
 			if tid >= 0 {
 				m.results[group][tid]["time"] = interval.Seconds()
 				m.results[group][tid]["inverseClock"] = invClock
->>>>>>> f683f2e6
 				res := C.perfmon_getLastResult(gid, eidx, C.int(tid))
 				m.results[group][tid][gctr] = float64(res)
 			}
-<<<<<<< HEAD
-			m.results[i][tid]["time"] = interval.Seconds()
-			m.results[i][tid]["inverseClock"] = float64(1.0 / m.basefreq)
-			for _, metric := range evset.Metrics {
-				expression, err := govaluate.NewEvaluableExpression(metric.Calc)
-=======
 		}
 	}
 
@@ -478,102 +441,11 @@
 		for domain, tid := range scopemap {
 			if tid >= 0 {
 				value, err := agg.EvalFloat64Condition(metric.Calc, m.results[group][tid])
->>>>>>> f683f2e6
 				if err != nil {
 					cclog.ComponentError(m.name, "Calculation for metric", metric.Name, "failed:", err.Error())
 					continue
 				}
 				m.mresults[group][tid][metric.Name] = value
-				if m.config.InvalidToZero && math.IsNaN(value) {
-					value = 0.0
-				}
-<<<<<<< HEAD
-				m.mresults[i][tid][metric.Name] = float64(result.(float64))
-			}
-		}
-	}
-
-	for _, metric := range m.config.Metrics {
-		for tid := range m.cpulist {
-			var params map[string]interface{}
-			expression, err := govaluate.NewEvaluableExpression(metric.Calc)
-			if err != nil {
-				log.Print(err.Error())
-				continue
-			}
-			params = make(map[string]interface{})
-			for j := range m.groups {
-				for mname, mres := range m.mresults[j][tid] {
-					params[mname] = mres
-				}
-			}
-			result, err := expression.Evaluate(params)
-			if err != nil {
-				log.Print(err.Error())
-				continue
-			}
-			m.gmresults[tid][metric.Name] = float64(result.(float64))
-		}
-	}
-	for i := range m.groups {
-		evset := m.config.Eventsets[i]
-		for _, metric := range evset.Metrics {
-			_, skip := stringArrayContains(m.config.ExcludeMetrics, metric.Name)
-			if metric.Publish && !skip {
-				if metric.Socket_scope {
-					for sid, tid := range m.sock2tid {
-						y, err := lp.New(metric.Name,
-							map[string]string{"type": "socket", "type-id": fmt.Sprintf("%d", int(sid))},
-							map[string]interface{}{"value": m.mresults[i][tid][metric.Name]},
-							time.Now())
-						if err == nil {
-							*out = append(*out, y)
-=======
-				if m.config.InvalidToZero && math.IsInf(value, 0) {
-					value = 0.0
-				}
-				// Now we have the result, send it with the proper tags
-				if !math.IsNaN(value) {
-					if metric.Publish {
-						tags := map[string]string{"type": metric.Scope.String()}
-						if metric.Scope != "node" {
-							tags["type-id"] = fmt.Sprintf("%d", domain)
->>>>>>> f683f2e6
-						}
-						fields := map[string]interface{}{"value": value}
-						y, err := lp.New(metric.Name, tags, m.meta, fields, time.Now())
-						if err == nil {
-							output <- y
-						}
-					}
-				}
-			}
-		}
-	}
-
-	return nil
-}
-
-// Go over the global metrics, derive the value out of the event sets' metric values and send it
-func (m *LikwidCollector) calcGlobalMetrics(interval time.Duration, output chan lp.CCMetric) error {
-	for _, metric := range m.config.Metrics {
-		scopemap := m.scopeRespTids[metric.Scope]
-		for domain, tid := range scopemap {
-			if tid >= 0 {
-				// Here we generate parameter list
-				params := make(map[string]interface{})
-				for j := range m.groups {
-					for mname, mres := range m.mresults[j][tid] {
-						params[mname] = mres
-					}
-				}
-				// Evaluate the metric
-				value, err := agg.EvalFloat64Condition(metric.Calc, params)
-				if err != nil {
-					cclog.ComponentError(m.name, "Calculation for metric", metric.Name, "failed:", err.Error())
-					continue
-				}
-				m.gmresults[tid][metric.Name] = value
 				if m.config.InvalidToZero && math.IsNaN(value) {
 					value = 0.0
 				}
@@ -597,6 +469,53 @@
 			}
 		}
 	}
+
+	return nil
+}
+
+// Go over the global metrics, derive the value out of the event sets' metric values and send it
+func (m *LikwidCollector) calcGlobalMetrics(interval time.Duration, output chan lp.CCMetric) error {
+	for _, metric := range m.config.Metrics {
+		scopemap := m.scopeRespTids[metric.Scope]
+		for domain, tid := range scopemap {
+			if tid >= 0 {
+				// Here we generate parameter list
+				params := make(map[string]interface{})
+				for j := range m.groups {
+					for mname, mres := range m.mresults[j][tid] {
+						params[mname] = mres
+					}
+				}
+				// Evaluate the metric
+				value, err := agg.EvalFloat64Condition(metric.Calc, params)
+				if err != nil {
+					cclog.ComponentError(m.name, "Calculation for metric", metric.Name, "failed:", err.Error())
+					continue
+				}
+				m.gmresults[tid][metric.Name] = value
+				if m.config.InvalidToZero && math.IsNaN(value) {
+					value = 0.0
+				}
+				if m.config.InvalidToZero && math.IsInf(value, 0) {
+					value = 0.0
+				}
+				// Now we have the result, send it with the proper tags
+				if !math.IsNaN(value) {
+					if metric.Publish {
+						tags := map[string]string{"type": metric.Scope.String()}
+						if metric.Scope != "node" {
+							tags["type-id"] = fmt.Sprintf("%d", domain)
+						}
+						fields := map[string]interface{}{"value": value}
+						y, err := lp.New(metric.Name, tags, m.meta, fields, time.Now())
+						if err == nil {
+							output <- y
+						}
+					}
+				}
+			}
+		}
+	}
 	return nil
 }
 

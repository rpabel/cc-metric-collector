--- conflicted
+++ resolved
@@ -3,21 +3,12 @@
 import (
 	"fmt"
 	"io/ioutil"
-<<<<<<< HEAD
-	"log"
-	"os/exec"
-
-	lp "github.com/influxdata/line-protocol"
-
-	//	"os"
-=======
 	"os"
 
 	cclog "github.com/ClusterCockpit/cc-metric-collector/internal/ccLogger"
 	lp "github.com/ClusterCockpit/cc-metric-collector/internal/ccMetric"
 	"golang.org/x/sys/unix"
 
->>>>>>> f683f2e6
 	"encoding/json"
 	"path/filepath"
 	"strconv"
@@ -25,16 +16,6 @@
 	"time"
 )
 
-<<<<<<< HEAD
-const (
-	IBBASEPATH = `/sys/class/infiniband/`
-	PERFQUERY  = `/usr/sbin/perfquery`
-)
-
-type InfinibandCollectorConfig struct {
-	ExcludeDevices []string `json:"exclude_devices,omitempty"`
-	PerfQueryPath  string   `json:"perfquery_path"`
-=======
 const IB_BASEPATH = `/sys/class/infiniband/`
 
 type InfinibandCollectorInfo struct {
@@ -43,7 +24,6 @@
 	port             string            // IB device port
 	portCounterFiles map[string]string // mapping counter name -> sysfs file
 	tagSet           map[string]string // corresponding tag list
->>>>>>> f683f2e6
 }
 
 type InfinibandCollector struct {
@@ -54,28 +34,6 @@
 	info []*InfinibandCollectorInfo
 }
 
-<<<<<<< HEAD
-func (m *InfinibandCollector) Help() {
-	fmt.Println("This collector includes all devices that can be found below ", IBBASEPATH)
-	fmt.Println("and where any of the ports provides a 'lid' file (glob ", IBBASEPATH, "/<dev>/ports/<port>/lid).")
-	fmt.Println("The devices can be filtered with the 'exclude_devices' option in the configuration.")
-	fmt.Println("For each found LIDs the collector calls the 'perfquery' command")
-	fmt.Println("The path to the 'perfquery' command can be configured with the 'perfquery_path' option")
-	fmt.Println("in the configuration")
-	fmt.Println("")
-	fmt.Println("Full configuration object:")
-	fmt.Println("\"ibstat\" : {")
-	fmt.Println("  \"perfquery_path\" : \"path/to/perfquery\"  # if omitted, it searches in $PATH")
-	fmt.Println("  \"exclude_devices\" : [\"dev1\"]")
-	fmt.Println("}")
-	fmt.Println("")
-	fmt.Println("Metrics:")
-	fmt.Println("- ib_recv")
-	fmt.Println("- ib_xmit")
-	fmt.Println("- ib_recv_pkts")
-	fmt.Println("- ib_xmit_pkts")
-}
-=======
 // Init initializes the Infiniband collector by walking through files below IB_BASEPATH
 func (m *InfinibandCollector) Init(config json.RawMessage) error {
 
@@ -83,7 +41,6 @@
 	if m.init {
 		return nil
 	}
->>>>>>> f683f2e6
 
 	var err error
 	m.name = "InfinibandCollector"
@@ -137,32 +94,6 @@
 		if skip {
 			continue
 		}
-<<<<<<< HEAD
-		if strings.HasPrefix(line, "PortRcvPkts") || strings.HasPrefix(line, "RcvPkts") {
-			lv := strings.Fields(line)
-			v, err := strconv.ParseFloat(lv[1], 64)
-			if err == nil {
-				y, err := lp.New("ib_recv_pkts", tags, map[string]interface{}{"value": float64(v)}, time.Now())
-				if err == nil {
-					*out = append(*out, y)
-				}
-			}
-		}
-		if strings.HasPrefix(line, "PortXmitPkts") || strings.HasPrefix(line, "XmtPkts") {
-			lv := strings.Fields(line)
-			v, err := strconv.ParseFloat(lv[1], 64)
-			if err == nil {
-				y, err := lp.New("ib_xmit_pkts", tags, map[string]interface{}{"value": float64(v)}, time.Now())
-				if err == nil {
-					*out = append(*out, y)
-				}
-			}
-		}
-	}
-	return nil
-}
-=======
->>>>>>> f683f2e6
 
 		// Check access to counter files
 		countersDir := filepath.Join(path, "counters")
@@ -193,37 +124,12 @@
 				},
 			})
 	}
-<<<<<<< HEAD
-	buffer, err = ioutil.ReadFile(fmt.Sprintf("%s/port_rcv_packets", path))
-	if err == nil {
-		data := strings.Replace(string(buffer), "\n", "", -1)
-		v, err := strconv.ParseFloat(data, 64)
-		if err == nil {
-			y, err := lp.New("ib_recv_pkts", tags, map[string]interface{}{"value": float64(v)}, time.Now())
-			if err == nil {
-				*out = append(*out, y)
-			}
-		}
-	}
-	buffer, err = ioutil.ReadFile(fmt.Sprintf("%s/port_xmit_packets", path))
-	if err == nil {
-		data := strings.Replace(string(buffer), "\n", "", -1)
-		v, err := strconv.ParseFloat(data, 64)
-		if err == nil {
-			y, err := lp.New("ib_xmit_pkts", tags, map[string]interface{}{"value": float64(v)}, time.Now())
-			if err == nil {
-				*out = append(*out, y)
-			}
-		}
-	}
-=======
 
 	if len(m.info) == 0 {
 		return fmt.Errorf("Found no IB devices")
 	}
 
 	m.init = true
->>>>>>> f683f2e6
 	return nil
 }
 
